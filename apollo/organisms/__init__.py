"""
Contains possible interactions with the Apollo Organisms Module
"""
from apollo.client import Client
from apollo.decorators import raise_error_decorator


class OrganismsClient(Client):
    CLIENT_BASE = '/organism/'

    @raise_error_decorator
    def add_organism(self, common_name, directory, blatdb=None, genus=None,
                     species=None, public=False):
        """
        Add an organism

        :type common_name: str
        :param common_name: Organism common name

        :type directory: str
        :param directory: Server-side directory

        :type blatdb: str
        :param blatdb: Server-side Blat directory for the organism

        :type genus: str
        :param genus: Genus

        :type species: str
        :param species: Species

        :type public: bool
        :param public: User's email

        :rtype: dict
        :return: a dictionary with information about the new organism
        """
        data = {
            'commonName': common_name,
            'directory': directory,
            'publicMode': public,
        }

        if blatdb is not None:
            data['blatdb'] = blatdb
        if genus is not None:
            data['genus'] = genus
        if species is not None:
            data['species'] = species

        response = self.post('addOrganism', data)
        # Apollo decides here that it would be nice to return information about
        # EVERY organism. LMAO.
        if type(response) is not list:
            return response
        return [x for x in response if x['commonName'] == common_name][0]

    def update_organism(self, organism_id, common_name, directory, blatdb=None, species=None, genus=None, public=False):
        """
        Update an organism

        :type organism_id: str
        :param organism_id: Organism ID Number

        :type common_name: str
        :param common_name: Organism common name

        :type directory: str
        :param directory: Server-side directory

        :type blatdb: str
        :param blatdb: Server-side Blat directory for the organism

        :type genus: str
        :param genus: Genus

        :type species: str
        :param species: Species

        :type public: bool
        :param public: User's email

        .. warning::
            Not specifying genus/species/public state will cause those values to be wiped.

        :rtype: dict
        :return: a dictionary with information about the new organism
        """
        data = {
            'id': organism_id,
            'name': common_name,
            'directory': directory,
            'publicMode': public,
        }

        if blatdb is not None:
            data['blatdb'] = blatdb
        if genus is not None:
            data['genus'] = genus
        if species is not None:
            data['species'] = species

        response = self.post('updateOrganismInfo', data)
        if len(response.keys()) == 0:
            return self.show_organism(organism_id)
        return response

    def get_organisms(self, common_name=None):
        """
        Get all organisms

        :type common_name: str
        :param common_name: Optionally filter on common name

        :rtype: list
        :return: Organism information
        """
        orgs = self.post('findAllOrganisms', {'organism': common_name})
        return orgs

    def show_organism(self, common_name):
        """
        Get information about a specific organism.

        :type common_name: str
        :param common_name: Organism Common Name

        :rtype: dict
        :return: a dictionary containing the organism's information
        """
        orgs = self.get_organisms(common_name=common_name)
        return orgs

    def delete_organism(self, organism_id):
        """
        Delete an organim

        :type organism_id: str
        :param organism_id: Organism ID Number

        :rtype: list
        :return: A list of all remaining organisms
        """
        return self.post('deleteOrganism', {'id': organism_id})

    def delete_features(self, organism_id):
        """
        Remove features of an organism

        :type organism_id: str
        :param organism_id: Organism ID Number

        :rtype: dict
        :return: an empty dictionary
        """
        return self.post('deleteOrganismFeatures', {'organism': organism_id})

    def get_sequences(self, organism_id):
        """
        Get the sequences for an organism

        :type organism_id: str
        :param organism_id: Organism ID Number

        :rtype: list of dict
        :return: The set of sequences associated with an organism
        """
        return self.post('getSequencesForOrganism', {'organism': organism_id})

<<<<<<< HEAD
    def update_metadata(self, organism_id, metadata):
        """
        Update the metadata for an existing organism.
=======
    def get_organism_creator(self, organism_id):
        """
        Get the creator of an organism
>>>>>>> 25b53e78

        :type organism_id: str
        :param organism_id: Organism ID Number

<<<<<<< HEAD
        :type metadata: str
        :param metadata: Organism metadata. (Recommendation: use a structured format like JSON)

        :rtype: dict
        :return: An empty, useless dictionary
        """
        return self.post('updateOrganismMetadata', {'id': organism_id, 'metadata': metadata})
=======
        :rtype: dict
        :return: a dictionary containing user information
        """
        return self.post('getOrganismCreator', {'organism': organism_id})
>>>>>>> 25b53e78
<|MERGE_RESOLUTION|>--- conflicted
+++ resolved
@@ -167,30 +167,26 @@
         """
         return self.post('getSequencesForOrganism', {'organism': organism_id})
 
-<<<<<<< HEAD
-    def update_metadata(self, organism_id, metadata):
-        """
-        Update the metadata for an existing organism.
-=======
     def get_organism_creator(self, organism_id):
         """
         Get the creator of an organism
->>>>>>> 25b53e78
 
         :type organism_id: str
         :param organism_id: Organism ID Number
 
-<<<<<<< HEAD
+        :rtype: dict
+        :return: a dictionary containing user information
+        """
+        return self.post('getOrganismCreator', {'organism': organism_id})
+
+    def update_metadata(self, organism_id, metadata):
+        """
+        Update the metadata for an existing organism.
+
         :type metadata: str
         :param metadata: Organism metadata. (Recommendation: use a structured format like JSON)
 
         :rtype: dict
         :return: An empty, useless dictionary
         """
-        return self.post('updateOrganismMetadata', {'id': organism_id, 'metadata': metadata})
-=======
-        :rtype: dict
-        :return: a dictionary containing user information
-        """
-        return self.post('getOrganismCreator', {'organism': organism_id})
->>>>>>> 25b53e78
+        return self.post('updateOrganismMetadata', {'id': organism_id, 'metadata': metadata})