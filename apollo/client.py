--- conflicted
+++ resolved
@@ -52,18 +52,13 @@
         else:
             headers = {}
 
-<<<<<<< HEAD
-        resp = requests.post(url, data=data, headers=headers, verify=self.__verify,
-=======
         curl_command = ['curl', url]
         for (k, v) in headers.items():
             curl_command += ['-H', quote('%s: %s' % (k, v))]
         curl_command += ['-d', quote(json.dumps(data))]
         log.info(' '.join(curl_command))
 
-        resp = requests.post(url, data=json.dumps(data),
-                             headers=headers, verify=self.__verify,
->>>>>>> 25b53e78
+        resp = requests.post(url, data=data, headers=headers, verify=self.__verify,
                              params=post_params, allow_redirects=False,
                              files=files, **self._request_args)
 
