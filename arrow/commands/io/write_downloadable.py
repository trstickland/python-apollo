import click
from arrow.cli import pass_context
from arrow.decorators import custom_exception, dict_output


@click.command('write_downloadable')
@click.argument("organism", type=str)
@click.option(
    "--export_type",
    help="Export type. Choices: FASTA, GFF3, VCF",
    default="FASTA",
    show_default=True,
    type=str
)
@click.option(
    "--seq_type",
    help="Export selection. Choices: peptide, cds, cdna, genomic",
    default="peptide",
    show_default=True,
    type=str
)
@click.option(
    "--export_format",
    help="Export format, either gzip or text",
    default="text",
    show_default=True,
    type=str
)
@click.option(
    "--export_gff3_fasta",
    help="Export reference sequence when exporting GFF3 annotations.",
    is_flag=True
)
@click.option(
    "--sequences",
    help="Names of references sequences to add (default is all)",
    type=str
)
<<<<<<< HEAD
=======
@click.option(
    "--region",
    help="Region to export in form sequence:min..max e.g., chr3:1001..1034",
    type=str
)
>>>>>>> 25b53e78
@pass_context
@custom_exception
@dict_output
def cli(ctx, organism, export_type="FASTA", seq_type="peptide", export_format="text", export_gff3_fasta=False, sequences=None, region=""):
    """Prepare a download for an organism

Output:

    a dictionary containing download information
    """
    return ctx.gi.io.write_downloadable(organism, export_type=export_type, seq_type=seq_type, export_format=export_format, export_gff3_fasta=export_gff3_fasta, sequences=sequences, region=region)<|MERGE_RESOLUTION|>--- conflicted
+++ resolved
@@ -1,5 +1,5 @@
 import click
-from arrow.cli import pass_context
+from arrow.cli import pass_context, json_loads
 from arrow.decorators import custom_exception, dict_output
 
 
@@ -36,14 +36,11 @@
     help="Names of references sequences to add (default is all)",
     type=str
 )
-<<<<<<< HEAD
-=======
 @click.option(
     "--region",
     help="Region to export in form sequence:min..max e.g., chr3:1001..1034",
     type=str
 )
->>>>>>> 25b53e78
 @pass_context
 @custom_exception
 @dict_output
