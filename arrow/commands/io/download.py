--- conflicted
+++ resolved
@@ -1,10 +1,6 @@
 import click
-from arrow.cli import pass_context
-<<<<<<< HEAD
-from arrow.decorators import custom_exception, dict_output
-=======
+from arrow.cli import pass_context, json_loads
 from arrow.decorators import custom_exception, str_output
->>>>>>> 25b53e78
 
 
 @click.command('download')
@@ -24,10 +20,6 @@
 
 Output:
 
-<<<<<<< HEAD
-    a dictionary
-=======
     The downloaded content
->>>>>>> 25b53e78
     """
     return ctx.gi.io.download(uuid, output_format=output_format)