--- conflicted
+++ resolved
@@ -1,17 +1,14 @@
 import click
-from arrow.cli import pass_context
+from arrow.cli import pass_context, json_loads
 from arrow.decorators import custom_exception, list_output
 
 
 @click.command('get_users')
-<<<<<<< HEAD
-=======
 @click.option(
     "--omit_empty_organisms",
     help="Will omit users having no access to any organism",
     is_flag=True
 )
->>>>>>> 25b53e78
 @pass_context
 @custom_exception
 @list_output
