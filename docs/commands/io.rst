--- conflicted
+++ resolved
@@ -20,11 +20,7 @@
 **Output**
 
 
-<<<<<<< HEAD
-    a dictionary
-=======
     The downloaded content
->>>>>>> 25b53e78
     
 **Options**::
 
