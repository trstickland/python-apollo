users
=====

This section is auto-generated from the help text for the arrow command
``users``.


``activate_user`` command
-------------------------

**Usage**::

    arrow users activate_user [OPTIONS] USER

**Help**

Activate a user


**Output**


    an empty dictionary
    
**Options**::


      -h, --help  Show this message and exit.
    

``add_to_group`` command
------------------------

**Usage**::

    arrow users add_to_group [OPTIONS] GROUP USER

**Help**

Add a user to a group


**Output**


    an empty dictionary
    
**Options**::


      -h, --help  Show this message and exit.
    

``create_user`` command
-----------------------

**Usage**::

    arrow users create_user [OPTIONS] EMAIL FIRST_NAME LAST_NAME PASSWORD

**Help**

Create a new user


**Output**


    an empty dictionary
    
**Options**::


      --role TEXT      User's default role, one of "admin" or "user"  [default:
                       user]
      --metadata TEXT  User metadata
      -h, --help       Show this message and exit.
    

``delete_user`` command
-----------------------

**Usage**::

    arrow users delete_user [OPTIONS] USER

**Help**

Delete a user


**Output**


    an empty dictionary
    
**Options**::


      -h, --help  Show this message and exit.
    

``get_organism_permissions`` command
------------------------------------

**Usage**::

    arrow users get_organism_permissions [OPTIONS] USER

**Help**

Display a user's organism permissions


**Output**


    a dictionary containing user's organism permissions
<<<<<<< HEAD
=======
    
**Options**::


      -h, --help  Show this message and exit.
    

``get_user_creator`` command
----------------------------

**Usage**::

    arrow users get_user_creator [OPTIONS] USER

**Help**

Get the creator of a user


**Output**


    a dictionary containing user information
>>>>>>> 25b53e78
    
**Options**::


      -h, --help  Show this message and exit.
    

``get_users`` command
---------------------

**Usage**::

    arrow users get_users [OPTIONS]

**Help**

Get all users known to this Apollo instance


**Output**


    list of user info dictionaries
<<<<<<< HEAD
=======
    
**Options**::


      --omit_empty_organisms  Will omit users having no access to any organism
      -h, --help              Show this message and exit.
    

``inactivate_user`` command
---------------------------

**Usage**::

    arrow users inactivate_user [OPTIONS] USER

**Help**

Activate a user


**Output**


    an empty dictionary
>>>>>>> 25b53e78
    
**Options**::


      -h, --help  Show this message and exit.
    

``remove_from_group`` command
-----------------------------

**Usage**::

    arrow users remove_from_group [OPTIONS] GROUP USER

**Help**

Remove a user from a group


**Output**


    an empty dictionary
    
**Options**::


      -h, --help  Show this message and exit.
    

``show_user`` command
---------------------

**Usage**::

    arrow users show_user [OPTIONS] USER

**Help**

Get a specific user


**Output**


    a dictionary containing user information
    
**Options**::


      -h, --help  Show this message and exit.
    

``update_organism_permissions`` command
---------------------------------------

**Usage**::

    arrow users update_organism_permissions [OPTIONS] USER ORGANISM

**Help**

Update the permissions of a user on a specified organism


**Output**


    a dictionary containing user's organism permissions
    
**Options**::


      --administrate  Grants administrative privileges
      --write         Grants write privileges
      --export        Grants export privileges
      --read          Grants read privileges
      -h, --help      Show this message and exit.
    

``update_user`` command
-----------------------

**Usage**::

    arrow users update_user [OPTIONS] EMAIL FIRST_NAME LAST_NAME PASSWORD

**Help**

Update an existing user


**Output**


    a dictionary containing user information
    
**Options**::


      --metadata TEXT  User metadata
      -h, --help       Show this message and exit.
    <|MERGE_RESOLUTION|>--- conflicted
+++ resolved
@@ -116,8 +116,6 @@
 
 
     a dictionary containing user's organism permissions
-<<<<<<< HEAD
-=======
     
 **Options**::
 
@@ -141,7 +139,6 @@
 
 
     a dictionary containing user information
->>>>>>> 25b53e78
     
 **Options**::
 
@@ -165,8 +162,6 @@
 
 
     list of user info dictionaries
-<<<<<<< HEAD
-=======
     
 **Options**::
 
@@ -191,7 +186,6 @@
 
 
     an empty dictionary
->>>>>>> 25b53e78
     
 **Options**::
 
