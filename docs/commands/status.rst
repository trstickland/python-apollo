status
======

This section is auto-generated from the help text for the arrow command
``status``.


``add_status`` command
----------------------

**Usage**::

    arrow status add_status [OPTIONS] STATUS

**Help**

Add a status value


**Output**


<<<<<<< HEAD
    ???
=======
    A dictionnary containing status description
>>>>>>> 25b53e78
    
**Options**::


      -h, --help  Show this message and exit.
    

``delete_status`` command
-------------------------

**Usage**::

    arrow status delete_status [OPTIONS] ID_NUMBER

**Help**

Delete a status


**Output**


<<<<<<< HEAD
    ???
=======
    an empty dictionary
>>>>>>> 25b53e78
    
**Options**::


      -h, --help  Show this message and exit.
    

<<<<<<< HEAD
``findAllStatuses`` command
---------------------------

**Usage**::

    arrow status findAllStatuses [OPTIONS]

**Help**

TODO: Undocumented


**Output**


    ???
    
**Options**::


      -h, --help  Show this message and exit.
    

``findStatusById`` command
--------------------------
=======
``get_statuses`` command
------------------------
>>>>>>> 25b53e78

**Usage**::

    arrow status get_statuses [OPTIONS]

**Help**

Get all statuses available in this Apollo instance


**Output**


<<<<<<< HEAD
    ???
=======
    list of status info dictionaries
>>>>>>> 25b53e78
    
**Options**::


      -h, --help  Show this message and exit.
    

``show_status`` command
-----------------------

**Usage**::

    arrow status show_status [OPTIONS] STATUS

**Help**

Get a specific status


**Output**


<<<<<<< HEAD
    ???
=======
    A dictionnary containing status description
>>>>>>> 25b53e78
    
**Options**::


      -h, --help  Show this message and exit.
    

``update_status`` command
-------------------------

**Usage**::

    arrow status update_status [OPTIONS] ID_NUMBER NEW_VALUE

**Help**

Update a status name


**Output**


<<<<<<< HEAD
    ???
=======
    an empty dictionary
>>>>>>> 25b53e78
    
**Options**::


      -h, --help  Show this message and exit.
    <|MERGE_RESOLUTION|>--- conflicted
+++ resolved
@@ -5,6 +5,29 @@
 ``status``.
 
 
+``addStatus`` command
+---------------------
+
+**Usage**::
+
+    arrow status addStatus [OPTIONS] VALUE
+
+**Help**
+
+TODO: Undocumented
+
+
+**Output**
+
+
+    ???
+    
+**Options**::
+
+
+      -h, --help  Show this message and exit.
+    
+
 ``add_status`` command
 ----------------------
 
@@ -20,11 +43,30 @@
 **Output**
 
 
-<<<<<<< HEAD
-    ???
-=======
     A dictionnary containing status description
->>>>>>> 25b53e78
+    
+**Options**::
+
+
+      -h, --help  Show this message and exit.
+    
+
+``deleteStatus`` command
+------------------------
+
+**Usage**::
+
+    arrow status deleteStatus [OPTIONS] ID_NUMBER
+
+**Help**
+
+TODO: Undocumented
+
+
+**Output**
+
+
+    ???
     
 **Options**::
 
@@ -47,19 +89,14 @@
 **Output**
 
 
-<<<<<<< HEAD
-    ???
-=======
     an empty dictionary
->>>>>>> 25b53e78
-    
-**Options**::
-
-
-      -h, --help  Show this message and exit.
-    
-
-<<<<<<< HEAD
+    
+**Options**::
+
+
+      -h, --help  Show this message and exit.
+    
+
 ``findAllStatuses`` command
 ---------------------------
 
@@ -85,10 +122,52 @@
 
 ``findStatusById`` command
 --------------------------
-=======
+
+**Usage**::
+
+    arrow status findStatusById [OPTIONS] ID_NUMBER
+
+**Help**
+
+TODO: Undocumented
+
+
+**Output**
+
+
+    ???
+    
+**Options**::
+
+
+      -h, --help  Show this message and exit.
+    
+
+``findStatusByValue`` command
+-----------------------------
+
+**Usage**::
+
+    arrow status findStatusByValue [OPTIONS] VALUE
+
+**Help**
+
+TODO: Undocumented
+
+
+**Output**
+
+
+    ???
+    
+**Options**::
+
+
+      -h, --help  Show this message and exit.
+    
+
 ``get_statuses`` command
 ------------------------
->>>>>>> 25b53e78
 
 **Usage**::
 
@@ -102,11 +181,7 @@
 **Output**
 
 
-<<<<<<< HEAD
-    ???
-=======
     list of status info dictionaries
->>>>>>> 25b53e78
     
 **Options**::
 
@@ -129,11 +204,30 @@
 **Output**
 
 
-<<<<<<< HEAD
-    ???
-=======
     A dictionnary containing status description
->>>>>>> 25b53e78
+    
+**Options**::
+
+
+      -h, --help  Show this message and exit.
+    
+
+``updateStatus`` command
+------------------------
+
+**Usage**::
+
+    arrow status updateStatus [OPTIONS] ID_NUMBER NEW_VALUE
+
+**Help**
+
+TODO: Undocumented
+
+
+**Output**
+
+
+    ???
     
 **Options**::
 
@@ -156,11 +250,7 @@
 **Output**
 
 
-<<<<<<< HEAD
-    ???
-=======
     an empty dictionary
->>>>>>> 25b53e78
     
 **Options**::
 
